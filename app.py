--- conflicted
+++ resolved
@@ -8,12 +8,9 @@
 
 from utils.port_scanner import get_open_ports
 from utils.process_manager import get_process_info, kill_process
-<<<<<<< HEAD
 from utils.audit_logger import audit_logger, AuditEventType, AuditSeverity
 from utils.audit_decorators import audit_action, audit_login_attempt, audit_logout, audit_process_kill
-=======
 from utils.system_monitor import get_all_system_metrics
->>>>>>> 7a5963c1
 
 # Configure logging
 logging.basicConfig(
@@ -160,10 +157,7 @@
         return jsonify({'error': 'Process not found'}), 404
     return jsonify(process_info)
 
-<<<<<<< HEAD
-=======
-
->>>>>>> 7a5963c1
+
 @app.route('/api/save-theme', methods=['POST'])
 @login_required
 def save_theme():
@@ -177,7 +171,6 @@
         logger.error(f"Error saving theme preference: {str(e)}")
         return jsonify({'success': False, 'error': str(e)}), 500
 
-<<<<<<< HEAD
 @app.route('/audit-logs')
 @login_required
 @audit_action(AuditEventType.PAGE_ACCESS, AuditSeverity.MEDIUM, resource="audit", action="view_audit_logs")
@@ -311,7 +304,6 @@
     except Exception as e:
         logger.error(f"Error exporting audit logs: {str(e)}")
         return jsonify({'error': str(e)}), 500
-=======
 @app.route('/system-health')
 @login_required
 def system_health():
@@ -349,7 +341,6 @@
         logger.error(f"Error in system health API: {str(e)}")
         return jsonify({'error': str(e)}), 500
 
->>>>>>> 7a5963c1
 
 @app.route('/export')
 @login_required
