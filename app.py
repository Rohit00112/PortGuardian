--- conflicted
+++ resolved
@@ -129,7 +129,7 @@
         return jsonify({'error': 'Process not found'}), 404
     return jsonify(process_info)
 
-<<<<<<< HEAD
+
 @app.route('/api/save-theme', methods=['POST'])
 @login_required
 def save_theme():
@@ -142,7 +142,7 @@
     except Exception as e:
         logger.error(f"Error saving theme preference: {str(e)}")
         return jsonify({'success': False, 'error': str(e)}), 500
-=======
+
 @app.route('/system-health')
 @login_required
 def system_health():
@@ -179,7 +179,7 @@
     except Exception as e:
         logger.error(f"Error in system health API: {str(e)}")
         return jsonify({'error': str(e)}), 500
->>>>>>> 41dc48f1
+
 
 @app.route('/export')
 @login_required
