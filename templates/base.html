--- conflicted
+++ resolved
@@ -32,15 +32,12 @@
                         </a>
                     </li>
                     <li class="nav-item">
-<<<<<<< HEAD
                         <a class="nav-link" href="{{ url_for('charts') }}">
                             <i class="fas fa-chart-line me-1"></i> Charts
-=======
                         <a class="nav-link" href="{{ url_for('audit_logs') }}">
                             <i class="fas fa-clipboard-list me-1"></i> Audit Logs
                         <a class="nav-link" href="{{ url_for('system_health') }}">
                             <i class="fas fa-heartbeat me-1"></i> System Health
->>>>>>> c14d3c3b
                         </a>
                     </li>
                     <li class="nav-item">
